--- conflicted
+++ resolved
@@ -64,11 +64,7 @@
     # Initialize the work.
     relax_task = flow.register_task(relax_inp, task_class=abilab.RelaxTask)
 
-<<<<<<< HEAD
-    #work = RelaxWorkflow(self, ion_input, ioncell_input, workdir=None, manager=manager)
-=======
     #work = RelaxWork(self, ion_input, ioncell_input, workdir=None, manager=None):
->>>>>>> 7f0f9514
 
     nscf_task = flow.register_task(nscf_inp, deps={relax_task: "DEN"}, task_class=abilab.NscfTask)
 
