--- conflicted
+++ resolved
@@ -1416,11 +1416,7 @@
 
         return multi
 
-<<<<<<< HEAD
-    def make_strain_perts_inputs(self, tolerance=None, displacement=True, kptopt=3):
-=======
-    def make_strain_perts_inputs(self, tolerance=None, manager=None):
->>>>>>> bded6671
+    def make_strain_perts_inputs(self, tolerance=None, displacement=True, kptopt=3, manager=None):
         if tolerance is None:
             tolerance = {"tolvrs": 1.0e-12}
         if len(tolerance) != 1 or any(k not in _TOLVARS for k in tolerance):
