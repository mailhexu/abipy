--- conflicted
+++ resolved
@@ -1456,9 +1456,6 @@
 
         return multi
 
-<<<<<<< HEAD
-    def make_strain_perts_inputs(self, tolerance=None, displacement=True, kptopt=3):
-=======
     def make_strain_perts_inputs(self, tolerance=None, phonon_pert=True, kptopt=2, manager=None):
         """
         Return |MultiDataset| inputs for strain perturbation calculation.
@@ -1471,7 +1468,6 @@
             phonon_pert: is True also the phonon perturbations will be considered. Default False.
             kptopt: 2 to take into account time-reversal symmetry.
         """
->>>>>>> e2e461e7
         if tolerance is None:
             tolerance = {"tolvrs": 1.0e-12}
 
@@ -1487,24 +1483,15 @@
         for pert, inp in zip(perts, multi):
             rfdir = 3 * [0]
             rfdir[pert.idir -1] = 1
-<<<<<<< HEAD
-            if pert.ipert <= len(self.structure) and displacement:
-=======
 
             if pert.ipert <= len(self.structure):
->>>>>>> e2e461e7
                 inp.set_vars(rfphon=1,             # Activate the calculation of the atomic dispacement perturbations
                              rfatpol=[pert.ipert, pert.ipert],
                              rfdir=rfdir,
                              nqpt=1,               # One wavevector is to be considered
                              qpt=(0, 0, 0),        # q-wavevector.
-<<<<<<< HEAD
-                             kptopt=kptopt,             # No symmetries
-                             iscf=7,
-=======
                              kptopt=kptopt,        # No symmetries
                              #iscf=7,
->>>>>>> e2e461e7
                              paral_kgb=0
                              )
 
@@ -1513,13 +1500,8 @@
                              rfdir=rfdir,
                              nqpt=1,               # One wavevector is to be considered
                              qpt=(0, 0, 0),        # q-wavevector.
-<<<<<<< HEAD
-                             kptopt=kptopt,             # No symmetries
-                             iscf=7,
-=======
                              kptopt=kptopt,        # No symmetries
                              #iscf=7,
->>>>>>> e2e461e7
                              paral_kgb=0
                              )
 
@@ -1528,13 +1510,8 @@
                              rfdir=rfdir,
                              nqpt=1,               # One wavevector is to be considered
                              qpt=(0, 0, 0),        # q-wavevector.
-<<<<<<< HEAD
-                             kptopt=kptopt,             # No symmetries
-                             iscf=7,
-=======
                              kptopt=kptopt,        # No symmetries
                              #iscf=7,
->>>>>>> e2e461e7
                              paral_kgb=0
                              )
 
@@ -1544,7 +1521,7 @@
         return multi
 
 
-    def make_strain_and_bec_perts_inputs(self, bec=True, strain=True, tolerance=None, kptopt_gamma=2):
+    def make_strain_and_bec_perts_inputs(self, bec=True, strain=True, tolerance=None, kptopt=2):
         if tolerance is None:
             tolerance = {"tolvrs": 1.0e-12}
         if len(tolerance) != 1 or any(k not in _TOLVARS for k in tolerance):
@@ -1582,8 +1559,8 @@
                              rfdir=rfdir,
                              nqpt=1,               # One wavevector is to be considered
                              qpt=(0, 0, 0),        # q-wavevector.
-                             kptopt=kptopt_gamma,             # No symmetries
-                             iscf=7,
+                             kptopt=kptopt,             # No symmetries
+                             #iscf=7,
                              paral_kgb=0
                              )
             elif pert.ipert == len(self.structure) + 3:
@@ -1592,8 +1569,8 @@
                              rfdir=rfdir,
                              nqpt=1,               # One wavevector is to be considered
                              qpt=(0, 0, 0),        # q-wavevector.
-                             kptopt=kptopt_gamma,             # No symmetries
-                             iscf=7,
+                             kptopt=kptopt,             # No symmetries
+                             #iscf=7,
                              paral_kgb=0
                              )
             elif pert.ipert == len(self.structure) + 4:
@@ -1602,7 +1579,7 @@
                              rfdir=rfdir,
                              nqpt=1,               # One wavevector is to be considered
                              qpt=(0, 0, 0),        # q-wavevector.
-                             kptopt=kptopt_gamma,             # No symmetries
+                             kptopt=kptopt,             # No symmetries
                              iscf=7,
                              paral_kgb=0
                              )
