#!/usr/bin/env python
"""
This script allows the user to submit the calculations contained in the `Flow`.
It provides a command line interface as well as a graphical interface based on wxpython.
"""
from __future__ import unicode_literals, division, print_function, absolute_import

import sys
import os
import argparse
import shlex
import time
import platform
import tempfile
import numpy as np
import abipy.flowtk as flowtk
import abipy.abilab as abilab

from pprint import pprint
from collections import defaultdict, OrderedDict
from socket import gethostname
from monty import termcolor
from monty.os.path import which
from monty.functools import prof_main
from monty.termcolor import cprint, colored, get_terminal_size
from monty.string import boxed, list_strings, make_banner
from pymatgen.util.io_utils import ask_yesno
from abipy.tools import duck
from abipy.flowtk import Status
from abipy.core.structure import dataframes_from_structures


def straceback():
    """Returns a string with the traceback."""
    import traceback
    return traceback.format_exc()


def parse_strings(s):
    """Parse comma separated values. Return None if s is None."""
    return s.split(",") if s is not None else s


def flowdir_wname_tname(dirname):
    """"
    Given a initial directory `dirname` containing a node of the `Flow`,
    this function locates the directory of the flow (e.g. the directory with the pickle file)
    and returns the name of the work and/or of the node.

    Return: flowdir, wname, tname

    where flowdir is the directory containing the pickle file,
    wname and tname are the basenames of the work/task.

    If dirname contains the pickle file we have (wname, tname) == (None, None)
    If dirname is a work --> wname is it's basename and tname is None
    If dirname is a task --> os.path.join(flowdir, wname, tname) == task.workdir.
    """
    if dirname is None: dirname = os.getcwd()
    dirname = os.path.abspath(dirname)
    if os.path.exists(os.path.join(dirname, flowtk.Flow.PICKLE_FNAME)):
        return dirname, None, None

    # Handle works or tasks.
    head = dirname
    wname, tname = None, None
    for i in range(2):
        head, tail = os.path.split(head)
        if i == 0: tail_1 = tail
        if os.path.exists(os.path.join(head, flowtk.Flow.PICKLE_FNAME)):
            if i == 0:
                # We have a work: /root/flow_dir/w[num]
                wname = tail
            if i == 1:
                # We have a task: /root/flow_dir/w[num]/t[num]
                wname = tail
                tname = tail_1

            #print("wname", wname, "tname", tname)
            return head, wname, tname

    raise RuntimeError("Cannot locate flowdir from %s" % dirname)


def selected_nids(flow, options):
    """
    Return the list of node ids selected by the user via the command line interface.
    """
    task_ids = [task.node_id for task in
                flow.select_tasks(nids=options.nids, wslice=options.wslice, task_class=options.task_class)]

    # Have to add the ids of the works containing the tasks.
    if options.nids is not None:
        work_ids = [work.node_id for work in flow if work.node_id in options.nids]
    else:
        work_ids = [work.node_id for work in flow]

    return set(work_ids + task_ids)


def cli_abiopen(options, filepath):
    """Code taken from abiopen.py."""
    # TODO: One should have a single API but make_and_open_notebook are different so
    # for the time being we use two different versions.
    filepath = options.flowdir
    if filepath is None:
        raise RuntimeError("filepath must be specified")

    if not os.path.exists(filepath):
        raise RuntimeError("%s: no such file" % filepath)

    if not options.notebook:
        # Start ipython shell with namespace
        abifile = abilab.abiopen(filepath)
        if options.print:
            if hasattr(abifile, "to_string"):
                print(abifile.to_string(verbose=options.verbose))
            else:
                print(abifile)
            return 0

        import IPython
        # Use embed because I don't know how to show a header with start_ipython.
        IPython.embed(header="The Abinit file is bound to the `abifile` variable.\nTry `print(abifile)`")

    else:
        # Call specialized method if the object is a NotebookWriter
        # else generate simple notebook by calling `make_and_open_notebook`
        cls = abilab.abifile_subclass_from_filename(filepath)
        if hasattr(cls, "make_and_open_notebook"):
            if hasattr(cls, "__exit__"):
                with abilab.abiopen(filepath) as abifile:
                    return abifile.make_and_open_notebook(foreground=options.foreground)
            else:
                abifile = abilab.abiopen(filepath)
                return abifile.make_and_open_notebook(foreground=options.foreground)
        else:
            return make_and_open_notebook(options)

# TODO: These should become flow methods.
def flow_write_open_notebook(flow, options):
    """
    Generate an ipython notebook and open it in the browser.
    Return system exit code.
    """
    import nbformat
    nbf = nbformat.v4
    nb = nbf.new_notebook()

    nb.cells.extend([
        #nbf.new_markdown_cell("This is an auto-generated notebook for %s" % os.path.basename(pseudopath)),
        nbf.new_code_cell("""\
from __future__ import print_function, division, unicode_literals, absolute_import

import sys, os
import numpy as np

%matplotlib notebook
from IPython.display import display

# This to render pandas DataFrames with https://github.com/quantopian/qgrid
#import qgrid
#qgrid.nbinstall(overwrite=True)  # copies javascript dependencies to your /nbextensions folder

from abipy import abilab

# Tell AbiPy we are inside a notebook and use seaborn settings for plots.
# See https://seaborn.pydata.org/generated/seaborn.set.html#seaborn.set
abilab.enable_notebook(with_seaborn=True)

# AbiPy widgets for pandas and seaborn plot APIs
#import abipy.display.seabornw import snw
#import abipy.display.pandasw import pdw
"""),

        nbf.new_code_cell("flow = abilab.Flow.pickle_load('%s')" % flow.workdir),
        nbf.new_code_cell("if flow.num_errored_tasks: flow.debug()"),
        nbf.new_code_cell("flow.check_status(show=True, verbose=0)"),
        nbf.new_code_cell("flow.show_dependencies()"),
        nbf.new_code_cell("flow.plot_networkx();"),
        nbf.new_code_cell("#flow.get_graphviz();"),
        nbf.new_code_cell("flow.show_inputs(nids=None, wslice=None)"),
        nbf.new_code_cell("flow.show_history()"),
        nbf.new_code_cell("flow.show_corrections()"),
        nbf.new_code_cell("flow.show_event_handlers()"),
        nbf.new_code_cell("flow.inspect(nids=None, wslice=None)"),
        nbf.new_code_cell("flow.show_abierrors()"),
        nbf.new_code_cell("flow.show_qouts()"),
    ])

    import tempfile, io
    _, nbpath = tempfile.mkstemp(suffix='.ipynb', text=True)

    with io.open(nbpath, 'wt', encoding="utf8") as fh:
        nbformat.write(nb, fh)

    if which("jupyter") is None:
        raise RuntimeError("Cannot find jupyter in $PATH. Install it with `pip install`")

    if options.foreground:
        return os.system("jupyter notebook %s" % nbpath)
    else:
        fd, tmpname = tempfile.mkstemp(text=True)
        print(tmpname)
        cmd = "jupyter notebook %s" % nbpath
        print("Executing:", cmd)
        print("stdout and stderr redirected to %s" % tmpname)
        import subprocess
        process = subprocess.Popen(cmd.split(), shell=False, stdout=fd, stderr=fd)
        cprint("pid: %s" % str(process.pid), "yellow")


def flow_compare_structures(flow, nids=None, with_spglib=False, what="io", verbose=0,
                            precision=3, printout=False, with_colors=False):
    """
    Analyze structures of the tasks (input and output structures if it's a relaxation
    task. Print pandas DataFrame

    Args:
        nids: List of node identifiers. By defaults all nodes are shown
        with_spglib: If True, spglib is invoked to get the spacegroup symbol and number
        what (str): "i" for input structures, "o" for output structures.
        precision: Floating point output precision (number of significant digits).
            This is only a suggestion
        printout: True to print dataframe.
        with_colors: True if task status should be colored.
    """
    #flow.check_status()
    structures, index, status, max_forces, pressures, task_classes = [], [], [], [], [], []

    def push_data(post, task, structure, cart_forces, pressure):
        """Helper function to fill lists"""
        index.append(task.pos_str + post)
        structures.append(structure)
        status.append(task.status.colored if with_colors else str(task.status))
        if cart_forces is not None:
            fmods = np.sqrt([np.dot(f, f) for f in cart_forces])
            max_forces.append(fmods.max())
        else:
            max_forces.append(None)
        pressures.append(pressure)
        task_classes.append(task.__class__.__name__)

    for task in flow.iflat_tasks(nids=nids):
        if "i" in what:
            push_data("_in", task, task.input.structure, cart_forces=None, pressure=None)

        if "o" not in what:
            continue

        # Add final structure, pressure and max force if relaxation task or GS task
        if task.status in (task.S_RUN, task.S_OK):
            if hasattr(task, "open_hist"):
                # Structural relaxations produce HIST.nc and we can get
                # the final structure or the structure of the last relaxation step.
                try:
                    with task.open_hist() as hist:
                        final_structure = hist.final_structure
                        stress_cart_tensors, pressures_hist = hist.reader.read_cart_stress_tensors()
                        forces = hist.reader.read_cart_forces(unit="eV ang^-1")[-1]
                        push_data("_out", task, final_structure, forces, pressures_hist[-1])
                except Exception as exc:
                    cprint("Exception while opening HIST.nc file of task: %s\n%s" % (task, str(exc)), "red")

            elif hasattr(task, "open_gsr") and task.status == task.S_OK and task.input.get("iscf", 7) >= 0:
                with task.open_gsr() as gsr:
                    forces = gsr.reader.read_cart_forces(unit="eV ang^-1")
                    push_data("_out", task, gsr.structure, forces, gsr.pressure)

    dfs = dataframes_from_structures(structures, index=index, with_spglib=with_spglib, cart_coords=False)

    if any(f is not None for f in max_forces):
        # Add pressure and forces to the dataframe
        dfs.lattice["P [GPa]"] = pressures
        dfs.lattice["Max|F| eV/ang"] = max_forces

    # Add columns to the dataframe.
    status = [str(s) for s in status]
    dfs.lattice["task_class"] = task_classes
    dfs.lattice["status"] = dfs.coords["status"] = status

    if printout:
        abilab.print_dataframe(dfs.lattice, title="Lattice parameters:", precision=precision)
        if verbose:
            abilab.print_dataframe(dfs.coords, title="Atomic positions (columns give the site index):")
        else:
            print("Use `--verbose` to print atoms.")

    return dfs


def flow_compare_ebands(flow, nids=None, with_spglib=False, verbose=0,
                        precision=3, printout=False, with_colors=False, plot_mode=None):
    """
    Analyze electron bands produced by the tasks. Print pandas DataFrame

    Args:
        nids: List of node identifiers. By default, all nodes are shown
        with_spglib: If True, spglib is invoked to get the spacegroup symbol and number
        precision: Floating point output precision (number of significant digits).
            This is only a suggestion
        printout: True to print dataframe.
        with_colors: True if task status should be colored.
        plot_mode: Plot results if not None. Allowed value in ["gridplot", "combiplot"]
    """
    #flow.check_status()
    ebands_list, index, status, ncfiles, task_classes, task_nids = [], [], [], [], [], []

    # Cannot use robots because ElectronBands can be found in different filetypes
    for task in flow.iflat_tasks(nids=nids, status=flow.S_OK):
        # Read ebands from GSR or SIGRES files.
        for ext in ("gsr", "sigres"):
            task_open_ncfile = getattr(task, "open_%s" % ext, None)
            if task_open_ncfile is not None: break
        else:
            continue

        try:
            with task_open_ncfile() as ncfile:
                ebands_list.append(ncfile.ebands)
                index.append(task.pos_str)
                status.append(task.status.colored if with_colors else str(task.status))
                ncfiles.append(os.path.relpath(ncfile.filepath))
                task_classes.append(task.__class__.__name__)
                task_nids.append(task.node_id)
        except Exception as exc:
            cprint("Exception while opening HIST.nc file of task: %s\n%s" % (task, str(exc)), "red")

    if not ebands_list: return
    df = abilab.dataframe_from_ebands(ebands_list, index=index, with_spglib=with_spglib)

    # Add columns to the dataframe.
    status = [str(s) for s in status]
    df["task_class"] = task_classes
    df["ncfile"] = ncfiles
    df["node_id"] = task_nids
    df["status"] = status

    if printout:
        abilab.print_dataframe(df, title="KS electronic bands:", precision=precision)

    if plot_mode is not None:
        plotter = abilab.ElectronBandsPlotter(key_ebands=zip(ncfiles, ebands_list))
        plotfunc = getattr(plotter, plot_mode, None)
        if plotfunc is None:
            raise ValueError("Don't know how to handle plot_mode: %s" % plot_mode)
        plotfunc(tight_layout=True)

    return df


def flow_compare_hist(flow, nids=None, with_spglib=False, verbose=0,
                      precision=3, printout=False, with_colors=False, plot_mode=None):
    """
    Analyze HIST nc files produced by the tasks. Print pandas DataFrame with final results.

    Args:
        nids: List of node identifiers. By defaults all nodes are shown
        with_spglib: If True, spglib is invoked to get the spacegroup symbol and number
        precision: Floating point output precision (number of significant digits).
            This is only a suggestion
        printout: True to print dataframe.
        with_colors: True if task status should be colored.
        plot_mode: Plot results if not None. Allowed value in ["gridplot", "combiplot"]
    """
    #flow.check_status()
    hist_paths, index, status, ncfiles, task_classes, task_nids = [], [], [], [], [], []

    for task in flow.iflat_tasks(nids=nids):
        if task.status not in (flow.S_OK, flow.S_RUN): continue
        hist_path = task.outdir.has_abiext("HIST")
        if not hist_path: continue

        hist_paths.append(hist_path)
        index.append(task.pos_str)
        status.append(task.status.colored if with_colors else str(task.status))
        ncfiles.append(os.path.relpath(hist_path))
        task_classes.append(task.__class__.__name__)
        task_nids.append(task.node_id)

    if not hist_paths: return
    robot = abilab.HistRobot.from_files(hist_paths, labels=hist_paths)
    df = robot.get_dataframe(index=index, with_spglib=with_spglib)

    # Add columns to the dataframe.
    status = [str(s) for s in status]
    df["task_class"] = task_classes
    df["ncfile"] = ncfiles
    df["node_id"] = task_nids
    df["status"] = status

    if printout:
        title = "Table with final structures, pressures in GPa and force stats in eV/Ang:\n"
        abilab.print_dataframe(df, title=title, precision=precision)

    #print("plot_mode", plot_mode)
    if plot_mode is not None:
        if len(robot) == 1:
            robot.abifiles[0].plot()
        else:
            if plot_mode == "gridplot":
                for what in robot.what_list:
                    robot.gridplot(what=what)
            elif plot_mode == "combiplot":
                robot.combiplot()
            else:
                raise ValueError("Invalid value of plot_mode: %s" % str(plot_mode))

    return df


def flow_get_dims_dataframe(flow, nids=None, printout=False, with_colors=False):
    """
    Analyze output files produced by Abinit tasks. Print pandas DataFrame with dimensions.

    Args:
        nids: List of node identifiers. By defaults all nodes are shown
        printout: True to print dataframe.
        with_colors: True if task status should be colored.
    """
    abo_paths, index, status, abo_relpaths, task_classes, task_nids = [], [], [], [], [], []

    for task in flow.iflat_tasks(nids=nids):
        if task.status not in (flow.S_OK, flow.S_RUN): continue
        if not task.is_abinit_task: continue

        abo_paths.append(task.output_file.path)
        index.append(task.pos_str)
        status.append(task.status.colored if with_colors else str(task.status))
        abo_relpaths.append(os.path.relpath(task.output_file.relpath))
        task_classes.append(task.__class__.__name__)
        task_nids.append(task.node_id)

    if not abo_paths: return

    # Get dimensions from output files as well as walltime/cputime
    robot = abilab.AboRobot.from_files(abo_paths)
    df = robot.get_dims_dataframe(with_time=True, index=index)

    # Add columns to the dataframe.
    status = [str(s) for s in status]
    df["task_class"] = task_classes
    df["relpath"] = abo_relpaths
    df["node_id"] = task_nids
    df["status"] = status

    if printout:
        abilab.print_dataframe(df, title="Table with Abinit dimensions:\n")

    return df


def flow_compare_abivars(flow, varnames, nids=None, wslice=None, printout=False, with_colors=False):
    """
    Print the input of the tasks to the given stream.

    Args:
        varnames:
            List of Abinit variables. If not None, only the variable in varnames
            are selected and printed.
        nids:
            List of node identifiers. By defaults all nodes are shown
        wslice:
            Slice object used to select works.
        printout: True to print dataframe.
        with_colors: True if task status should be colored.
    """
    varnames = [s.strip() for s in list_strings(varnames)]
    index, rows = [], []
    for task in flow.select_tasks(nids=nids, wslice=wslice):
        index.append(task.pos_str)
        dstruct = task.input.structure.as_dict(fmt="abivars")

        od = OrderedDict()
        for vname in varnames:
            value = task.input.get(vname, None)
            if value is None: # maybe in structure?
                value = dstruct.get(vname, None)
            od[vname] = value

        od["task_class"] = task.__class__.__name__
        od["status"] = task.status.colored if with_colors else str(task.status)
        rows.append(od)

    import pandas as pd
    df = pd.DataFrame(rows, index=index)
    if printout:
        abilab.print_dataframe(df, title="Input variables:")

    return df


def flow_debug_reset_tasks(flow, nids=None, verbose=0):
    """
    Analyze error files produced by reset tasks for possible error messages

    Args:
        nids: List of node identifiers. By defaults all nodes that have been resetted are analyzed.
        verbose: Verbosity level.
    """
    # TODO: Improve implementation.
    ntasks = 0
    nrows, ncols = get_terminal_size()
    for task in flow.select_tasks(nids=nids):
        # See task.reset_from_scratch
        if task.num_restarts == 0: continue
        reset_dir = os.path.join(task.workdir, "_reset")
        reset_file = os.path.join(reset_dir, "_counter")
        if not os.path.isdir(reset_dir) and not os.path.isfile(reset_file):
            continue

        ntasks += 1
        with open(reset_file, "rt") as fh:
            num_reset = int(fh.read())

        for i in range(num_reset):
            #("output_file", "log_file", "stderr_file", "qout_file", "qerr_file", "mpiabort_file")
            for fname in ("stderr_file", "qerr_file", "mpiabort_file"):
                path = os.path.join(reset_dir, fname + "_" + str(i))
                with open(path, "rt") as fh:
                    s = fh.read()
                    if not s: continue
                    print(2 * "\n")
                    print(make_banner(os.path.relpath(path), width=ncols, mark="="))
                    cprint(s, color="red")
                    print(2 * "\n")

    print("Number of tasks analyzed: %d" % ntasks)


def flow_watch_status(flow, delay=5, nids=None, verbose=0, func_name="show_func"):
    """
    Enter an infinite loop and delay execution for the given number of seconds. (default: 5 secs).

    Args:
        delay: delay execution for the given number of seconds. (default: 5 secs).
        nids: List of node identifiers. By defaults all nodes that have been resetted are analyzed.
        verbose: Verbosity level.
        func_name: Name of the function used to show the status of the flow.
    """
    cprint("Entering infinite loop (delay: %d s). Only changes are shown\nPress <CTRL+C> to exit" %
           delay, color="magenta", end="", flush=True)

    show_func = getattr(flow, func_name)
    assert callable(show_func)

    # Total counter and dicts used to detect changes.
    tot_count = 0
    before_task2stat, now_task2stat = {}, {}
    # Progressbar setup
    from tqdm import tqdm
    pbar, pbar_count, pbar_total = None, 0, 100

    exit_code = 0
    def exit_now():
        """
        Function used to test if we have to exit from the infinite loop below.
        Return: != 0 if we must exit. > 0 if some error occurred.
        """
        if flow.all_ok:
            cprint("Flow reached all_ok", "green")
            return -1
        if any(st.is_critical for st in before_task2stat.values()):
            cprint(boxed("Found tasks with critical status"), "red")
            return 1
        return 0

    try:
        while True:
            tot_count += 1
            flow.check_status()

            # Here I test whether there's been some change in the flow
            # before printing the status table.
            # Note that the flow in memory could not correspond to the one that
            # is being executed by the scheduler. This is the reason why we
            # reload it when we reach pbar_count.
            if tot_count == 1:
                for task in flow.iflat_tasks(nids=nids):
                    before_task2stat[task] = task.status
            else:
                for task in flow.iflat_tasks(nids=nids):
                    now_task2stat[task] = task.status

                if (len(before_task2stat) == len(now_task2stat) and
                    all(now_task2stat[t] == before_task2stat[t] for t in now_task2stat)):
                    # In principle this is not needed but ...
                    exit_code = exit_now()
                    if exit_code: break

                    # Progress bar section.
                    if pbar is None:
                        print("No change detected in the flow. Won't print status table till next change...")
                        pbar = tqdm(total=pbar_total)

                    if pbar_count <= pbar_total:
                        pbar_count += 1
                        pbar.update(1)
                    else:
                        pbar_count = 0
                        pbar.close()
                        pbar = tqdm(total=pbar_total)
                        flow.reload()

                    time.sleep(delay)
                    continue

                # copy now --> before
                before_task2stat = now_task2stat.copy()

            # Print status table. Exit if success or critical errors.
            print(2*"\n" + time.asctime() + "\n")
            show_func(verbose=verbose, nids=nids)
            # Add summary table to status table.
            if show_func is flow.show_status: flow.show_summary()

            exit_code = exit_now()
            if exit_code: break
            time.sleep(delay)

        # Print status table if something bad happened.
        if exit_code == 1:
            flow.show_status()

    except KeyboardInterrupt:
        cprint("Received KeyboardInterrupt from user\n", "yellow")

def get_epilog():
    usage = """\

Usage example:

###########
# Execution
###########

  abirun.py FLOWDIR rapid                 => Keep repeating, stop when no task can be executed.
  abirun.py FLOWDIR scheduler             => Execute flow with the scheduler.
  abirun.py FLOWDIR status                => Show status table.
  abirun.py FLOWDIR events                => Print ABINIT events (Warnings/Errors/Comments) found in log files.
  abirun.py FLOWDIR history               => Print Task histories.
  abirun.py FLOWDIR cancel                => Cancel jobs in the queue.
  abirun.py FLOWDIR debug                 => Analyze error files and log files for possible error messages.
  abirun.py FLOWDIR corrections           => Show AbiPy corrections performed at runtime.
  abirun.py FLOWDIR handlers              => Show event handlers installed in the flow.

##########
# Analysis
##########

  abirun.py FLOWDIR inputs                => Print input files.
  abirun.py FLOWDIR abivars -vn ecut,nband  => Print table with these input variables.
  abirun.py FLOWDIR structures            => Compare input/output structures of the tasks.
  abirun.py FLOWDIR ebands -t NscfTask    => Print table with electronic properties computed in NscfTask
  abirun.py FLOWDIR hist -p               => Print table with last iteration in hist files and plot results.
  abirun.py FLOWDIR cycles -p             => Print (and plot) SCF/relaxation cycles extracted from the output of the tasks.
  abirun.py FLOWDIR robot hist            => Build robot for HIST files, start ipython shell to interact with the robot.
  abirun.py FLOWDIR dims                  => Print table with dimensions extracted from the output of the tasks.
  abirun.py FLOWDIR group -g task_class   => Print table with node ids and tasks grouped by class
  abirun.py FLOWDIR inspect               => Call matplotlib to inspect the tasks.
  abirun.py FLOWDIR tail                  => Use Unix tail to follow the main output files of the flow.
  abirun.py FLOWDIR deps                  => Show task dependencies.
  abirun.py FLOWDIR listext GSR SIGRES    => Show output files with the given extension(s).
  abirun.py FILE abiopen                  => Open FILE with abiopen. Same interface as abiopen.py

###############
# Miscelleanous
###############

  abirun.py FLOWDIR ipython               => Open flow in ipython terminal.
  abirun.py FLOWDIR notebook              => Generate jupyter notebook.
  abirun.py FLOWDIR networkx              => Plot flow graph with networkx.
  abirun.py FLOWDIR graphviz              => Plot flow graph with graphviz
                                            (can also select tasks/works and show files with -d).
  abirun.py abibuild                      => Show ABINIT build information and exit.

###############
# Documentation
###############

  abirun.py FLOWDIR doc_manager slurm     => Document the TaskManager options availabe for Slurm.
  abirun.py . doc_manager script          => Show the job script that will be produced with the current settings.
  abirun.py . doc_scheduler               => Document the options available in scheduler.yml.
"""

    notes = """\

Notes:

    If FLOWDIR is not given, abirun.py automatically selects the database located within
    the working directory. An Exception is raised if multiple databases are found.

    Note, moreover, that one can replace FLOWDIR with the directory of a work/task
    to make the command operate on this node of the flow without having to specify the node ids with --nids.
    For example, to have the list of events of the task in `FLOWDIR/w0/t1` use:

        abirun.py FLOWDIR/w0/t1 events

    instead of:

        abirun.py FLOWDIR events -n 123

    where 123 is the node identifier associated to w0/t1.

    To start the scheduler with a time interval of 30 seconds, use:

        nohup abirun.py FLOWDIR scheduler -s 30 > sched.log 2> sched.err

    Alternatively one can specify the scheduler options via the `scheduler.yml` file.
    Remember that AbiPy will first look for `scheduler.yml` and `manager.yml` files
    in the current working directory and then inside $HOME/.abinit/abipy/

    Use `abirun.py --help` for help and `abirun.py COMMAND --help` to get the documentation for `COMMAND`.
    Use `-v` to increase verbosity level (can be supplied multiple times e.g -vv).
"""

    developers = """\

############
# Developers
############

    abirun.py prof ABIRUN_ARGS               => to profile abirun.py
    abirun.py tracemalloc ABIRUN_ARGS        => to trace memory blocks allocated by Python"""

    return notes + usage # + developers


def get_parser(with_epilog=False):

    def parse_nids(s):
        """parse nids argument"""
        if s is None: return s
        try:
            if "," in s:
                return [int(t) for t in s.split(",")]
            else:
                # Convert string to slice and return list.
                s = duck.as_slice(s)
                if s.stop is None: raise argparse.ArgumentTypeError("stop must be specified")
                return list(range(s.start, s.stop, s.step))
        except Exception:
            raise argparse.ArgumentTypeError(
                    "Invalid nids string %s\n Expecting None or int or comma-separated integers or slice sintax" % s)

    def parse_wslice(s):
        s = duck.as_slice(s)
        if s is None: return s
        if s.stop is None: raise argparse.ArgumentTypeError("stop must be specified")
        return s

    # Parent parser for commands that need to know on which subset of tasks/workflows we have to operate.
    # wslide and nids are mutually exclusive.
    flow_selector_parser = argparse.ArgumentParser(add_help=False)
    group = flow_selector_parser.add_mutually_exclusive_group()
    group.add_argument("-n", '--nids', default=None, type=parse_nids, help=(
        "Node identifier(s) used to select the task. Accept single integer, comma-separated list of integers or python slice.\n"
        "Use `status` command to get the node ids.\n"
        "Examples: --nids=12 --nids=12,13,16 --nids=10:12 to select 10 and 11 (slice syntax), --nids=2:5:2 to select 2,4."
        ))

    group.add_argument("-w", '--wslice', default=None, type=parse_wslice,
        help=("Select the list of works to analyze (python syntax for slices): "
              "Examples: --wslice=1 to select the second workflow, --wslice=:3 for 0,1,2, "
              "--wslice=-1 for the last workflow, --wslice::2 for even indices."))
    group.add_argument("-S", '--task-status', default=None, type=Status.as_status,
        help="Select only the tasks with the given status. Default: None i.e. ignored. Possible values: %s." %
             Status.all_status_strings())
    group.add_argument("-t", '--task-class', type=str, default=None,
        help="Select only tasks with the given class e.g. `-t NscfTask`.")

    # Parent parser for common options.
    copts_parser = argparse.ArgumentParser(add_help=False)
    copts_parser.add_argument('-v', '--verbose', default=0, action='count', # -vv --> verbose=2
        help='verbose, can be supplied multiple times to increase verbosity.')

    copts_parser.add_argument('--no-colors', default=False, action="store_true", help='Disable ASCII colors.')
    copts_parser.add_argument('--no-logo', default=False, action="store_true", help='Disable AbiPy logo.')
    copts_parser.add_argument('--loglevel', default="ERROR", type=str,
        help="Set the loglevel. Possible values: CRITICAL, ERROR (default), WARNING, INFO, DEBUG.")
    copts_parser.add_argument('--remove-lock', default=False, action="store_true",
        help="Remove the lock on the pickle file used to save the status of the flow.")

    # Build the main parser.
    parser = argparse.ArgumentParser(epilog=get_epilog() if with_epilog else "",
                                     formatter_class=argparse.RawDescriptionHelpFormatter)
    parser.add_argument('flowdir', nargs="?", help=("File or directory containing the ABINIT flow/work/task. "
                                                    "If not given, the flow in the current workdir is selected."))
    parser.add_argument('-V', '--version', action='version', version=abilab.__version__)

    # Create the parsers for the sub-commands
    subparsers = parser.add_subparsers(dest='command', help='sub-command help', description="Valid subcommands")

    # Subparser for single command.
    p_single = subparsers.add_parser('single', parents=[copts_parser], help="Run single task and exit.")

    # Subparser for rapid command.
    p_rapid = subparsers.add_parser('rapid', parents=[copts_parser], help="Run all tasks in rapidfire mode.")
<<<<<<< HEAD
    
    # Subparser for finalize command.
    p_rapid = subparsers.add_parser('finalize', parents=[copts_parser], help="Finalize works.")

=======
    p_rapid.add_argument('-m', '--max-nlaunch', default=10, type=int,
        help="Maximum number of launches. default: 10. Use -1 for no limit.")
>>>>>>> e2e461e7

    # Subparser for scheduler command.
    p_scheduler = subparsers.add_parser('scheduler', parents=[copts_parser],
        help="Run all tasks with a Python scheduler. Requires scheduler.yml either in $PWD or ~/.abinit/abipy.")
    p_scheduler.add_argument('-w', '--weeks', default=0, type=int, help="Number of weeks to wait.")
    p_scheduler.add_argument('-d', '--days', default=0, type=int, help="Number of days to wait.")
    p_scheduler.add_argument('-hs', '--hours', default=0, type=int, help="Number of hours to wait.")
    p_scheduler.add_argument('-m', '--minutes', default=0, type=int, help="Number of minutes to wait.")
    p_scheduler.add_argument('-s', '--seconds', default=0, type=int, help="Number of seconds to wait.")

    # Subparser for batch command.
    p_batch = subparsers.add_parser('batch', parents=[copts_parser], help="Run scheduler in batch script.")
    p_batch.add_argument("-t", '--timelimit', default=None, help=("Time limit for batch script. "
                         "Accept int with seconds or string with time given in the slurm convention: "
                         "`days-hours:minutes:seconds`. If timelimit is None, the default value specified"
                         " in the `batch_adapter` entry of `manager.yml` is used."))

    # Subparser for status command.
    p_status = subparsers.add_parser('status', parents=[copts_parser, flow_selector_parser], help="Show status table.")
    p_status.add_argument('-d', '--delay', nargs="?", const=5, default=0, type=int,
        help="Enter an infinite loop and delay execution for the given number of seconds. (default: 5 secs).")
    p_status.add_argument('-s', '--summary', default=False, action="store_true",
        help="Print short version with status counters.")

    # Subparser for set_status command.
    p_set_status = subparsers.add_parser('set_status', parents=[copts_parser, flow_selector_parser],
        help="Change the status of the task. WARNING: Option for developers!")
    p_set_status.add_argument('new_status', help="New value of status. Possible values: %s." % Status.all_status_strings())

    # Subparser for cancel command.
    p_cancel = subparsers.add_parser('cancel', parents=[copts_parser, flow_selector_parser],
        help="Cancel the tasks in the queue. Not available if qtype is shell.")
    p_cancel.add_argument("-r", "--rmtree", action="store_true", default=False, help="Remove flow directory.")

    # Subparser for restart command.
    p_restart = subparsers.add_parser('restart', parents=[copts_parser, flow_selector_parser],
        help=("Restart the tasks of the flow. By default, only the task whose status==Unconverged are restarted. "
              "Use -S `status` and/or -n node_ids to select particular tasks."))

    # Subparser for reset command.
    p_reset = subparsers.add_parser('reset', parents=[copts_parser, flow_selector_parser],
        help="Reset the tasks of the flow with the specified status.")

    # Subparser for move command.
    p_move = subparsers.add_parser('move', parents=[copts_parser],
        help="Move the flow to a new directory and change the absolute paths.")
    p_move.add_argument('dest', nargs=1)

    # Subparser for open command.
    p_open = subparsers.add_parser('open', parents=[copts_parser, flow_selector_parser],
        help="Open files in $EDITOR, type `abirun.py FLOWDIR open --help` for help).")
    p_open.add_argument('what', nargs="?", default="o",
        choices=["i", "o", "f", "j", "l", "e", "q", "all"],
        help=r"""\
Specify the files to open. Possible choices:
    i ==> input_file
    o ==> output_file
    f ==> files_file
    j ==> job_file
    l ==> log_file
    e ==> stderr_file
    q ==> qout_file
    all ==> all files.
Default: o
""")

    # Subparser for abiopen.
    p_abiopen = subparsers.add_parser('abiopen', parents=[copts_parser], #, flow_selector_parser],
        help="Open FILE with abiopen. Same interface as abiopen.py")
    p_abiopen.add_argument('-nb', '--notebook', action='store_true', default=False, help="Open file in jupyter notebook")
    p_abiopen.add_argument('--foreground', action='store_true', default=False,
                        help="Run jupyter notebook in the foreground.")
    p_abiopen.add_argument('-p', '--print', action='store_true', default=False, help="Print python object and return.")

    # Subparser for abibuild
    p_abibuild = subparsers.add_parser('abibuild', parents=[copts_parser, flow_selector_parser],
        help="Show ABINIT build information and exit.")

    # Subparser for doc_scheduler
    p_docsched = subparsers.add_parser('doc_scheduler', parents=[copts_parser],
        help="Document the options available in scheduler.yml.")

    # Subparser for gui command.
    #p_gui = subparsers.add_parser('gui', parents=[copts_parser], help="Open the GUI (requires wxPython).")
    #p_gui.add_argument("--chroot", default="", type=str, help=("Use chroot as new directory of the flow. " +
    #                   "Mainly used for opening a flow located on a remote filesystem mounted with sshfs. " +
    #                   "In this case chroot is the absolute path to the flow on the **localhost** " +
    #                   "Note that it is not possible to change the flow from remote when chroot is used."))

    # Subparser for new_manager.
    p_new_manager = subparsers.add_parser('new_manager', parents=[copts_parser, flow_selector_parser],
        help="Change the TaskManager.")
    p_new_manager.add_argument("manager_file", default="", type=str, help="YAML file with the new manager.")

    # Subparser for tail.
    p_tail = subparsers.add_parser('tail', parents=[copts_parser, flow_selector_parser],
        help="Use unix tail to follow the main output files of the flow.")
    p_tail.add_argument('what_tail', nargs="?", type=str, default="o", choices=["o", "l", "e"],
        help="What to follow: `o` for output (default), `l` for logfile, `e` for stderr.")

    # Subparser for qstat.
    # TODO: finalize the implementation
    #p_qstat = subparsers.add_parser('qstat', parents=[copts_parser], help="Show additional info on the jobs in the queue.")

    # Subparser for deps.
    p_deps = subparsers.add_parser('deps', parents=[copts_parser], help="Show dependencies.")

    # Subparser for robot.
    p_robot = subparsers.add_parser('robot', parents=[copts_parser, flow_selector_parser],
        help="Use a robot to analyze the results of multiple tasks (requires ipython).")
    p_robot.add_argument('robot_ext', nargs="?", type=str, default="GSR",
        help=("The file extension of the output file (case insensitive). "
              "Must be in: %s" % str(abilab.Robot.get_supported_extensions())))
    p_robot.add_argument('-nb', '--notebook', action='store_true', default=False, help="Generate jupyter notebook.")
    p_robot.add_argument('--foreground', action='store_true', default=False,
        help="Run jupyter notebook in the foreground.")
    p_robot.add_argument('-p', '--print-dataframe', action='store_true', default=False,
        help="Invoke robot.get_dataframe() and printa table to terminal.")

    # Subparser for cycles.
    p_cycles = subparsers.add_parser('cycles', parents=[copts_parser, flow_selector_parser],
        help=("Print self-consistent/relaxation cycles extracted from the output of the tasks."
              "Use `-t ScfTask` or `FLOWDIR/w0/` or `FLOWDIR/w0/t1/` to select tasks by class, by work or by workdir."))
    p_cycles.add_argument("-wok", "--exclude-ok-tasks", action='store_true', default=False,
        help="Exclude Tasks that have reached S_OK.")
    p_cycles.add_argument("-p", "--plot-mode", nargs="?", default=None, const="combiplot",
        choices=["combiplot", "slideshow"], #"gridplot",
        help=("Plot multiple cycles on the same figure if arg is specified. Use `-p` for gridplot. "
              "Use `-p slideshow` to iterate."))

    # Subparser for dims.
    p_dims = subparsers.add_parser('dims', parents=[copts_parser, flow_selector_parser],
        help="Print table with dimensions extracted from the output of the tasks.")

    # Subparser for inspect.
    p_inspect = subparsers.add_parser('inspect', parents=[copts_parser, flow_selector_parser],
        help="Call matplotlib to inspect the tasks (execute task.inspect method)")

    # Subparser for inputs.
    p_inputs = subparsers.add_parser('inputs', parents=[copts_parser, flow_selector_parser],
        help="Show the input files of the tasks.")
    p_inputs.add_argument("-vn", "--varnames", nargs="?", default=None, type=parse_strings,
        help="Comma-separated variable names. Can be used to print only these variables.")

    # Subparser for abivars.
    p_abivars = subparsers.add_parser('abivars', parents=[copts_parser, flow_selector_parser],
        help="Show pandas dataframe with Abinit input variables.")
    p_abivars.add_argument("-vn", "--varnames", required=True, type=parse_strings,
        help="Comma-separated variable names e.g. `-vn ecut,nband,ngkpt`.")

    # Subparser for structures command.
    p_structures = subparsers.add_parser('structures', parents=[copts_parser, flow_selector_parser],
        help="Compare input/output structures of the tasks. Print max force and pressure if available.")
    p_structures.add_argument("--what", type=str, default="io",
        help="'i' for input structures, 'o' for output, 'io' for both.")

    # Subparser for ebands command.
    p_ebands = subparsers.add_parser('ebands', parents=[copts_parser, flow_selector_parser],
        help="Compare electronic bands produced by the tasks.")
    p_ebands.add_argument("-p", "--plot-mode", nargs="?", default=None, const="gridplot",
        choices=["gridplot", "combiplot", "boxplot", "combiboxplot", "animate"],
        help="Plot multiple bands if arg is specified. Use -p for gridplot. Supports multiple formats.")

    # Subparser for hist command.
    p_hist = subparsers.add_parser('hist', parents=[copts_parser, flow_selector_parser],
        help="Compare HIST.nc files produced by the tasks.")
    p_hist.add_argument("-p", "--plot-mode", nargs="?", default=None, const="combiplot",
        choices=["gridplot", "combiplot"],
        help="Plot multiple HIST files if arg is present. Use -p for combiplot. Supports multiple formats.")

    # Subparser for manager.
    p_manager = subparsers.add_parser('doc_manager', parents=[copts_parser], help="Document the TaskManager options.")
    p_manager.add_argument("qtype", nargs="?", default=None, help=("Write job script to terminal if qtype='script' else "
        "document the qparams for the given QueueAdapter qtype e.g. slurm."))

    # Subparser for events.
    p_events = subparsers.add_parser('events', parents=[copts_parser, flow_selector_parser],
        help="Show ABINIT events (error messages, warnings, comments).")
    #p_events.add_argument("-t", "event-type", default=)

    # Subparser for corrections.
    p_corrections = subparsers.add_parser('corrections', parents=[copts_parser, flow_selector_parser],
        help="Show AbiPy corrections performed at runtime.")

    # Subparser for history.
    p_history = subparsers.add_parser('history', parents=[copts_parser, flow_selector_parser], help="Show Node history.")
    p_history.add_argument("-m", "--metadata", action="store_true", default=False, help="Print history metadata.")
    p_history.add_argument("-f", "--full-history", action="store_true", default=False,
        help="Print full history set, including nodes with an empty history.")

    # Subparser for handlers.
    p_handlers = subparsers.add_parser('handlers', parents=[copts_parser],
        help="Show event handlers installed in the flow.")
    p_handlers.add_argument("-d", "--doc", action="store_true", default=False,
        help="Show documentation about all the handlers that can be installed.")

    # Subparser for notebook.
    p_notebook = subparsers.add_parser('notebook', parents=[copts_parser],
        help="Create and open an ipython notebook to interact with the flow.")
    p_notebook.add_argument('--foreground', action='store_true', default=False,
        help="Run jupyter notebook in the foreground.")

    # Subparser for ipython.
    p_ipython = subparsers.add_parser('ipython', parents=[copts_parser],
        help="Embed IPython. Useful for advanced operations or debugging purposes.")
    p_ipython.add_argument('--argv', nargs="?", default="", type=shlex.split,
        help="Command-line options passed to ipython. Must be enclosed by quotes. "
             "Example: --argv='--matplotlib=wx'")

    # Subparser for tar.
    p_tar = subparsers.add_parser('tar', parents=[copts_parser], help="Create tarball file.")
    p_tar.add_argument("-s", "--max-filesize", default=None,
        help="Exclude file whose size > max-filesize bytes. Accept integer or string e.g `1Mb`.")
    p_tar.add_argument("-e", "--exclude-exts", default=None, type=parse_strings,
        help="Exclude file extensions. Accept string or comma-separated strings. Ex: -eWFK or --exclude-exts=WFK,GSR")
    p_tar.add_argument("-d", "--exclude-dirs", default=None, type=parse_strings,
        help="Exclude directories. Accept string or comma-separated strings. Ex: --exlude-dirs=indir,outdir")
    p_tar.add_argument("-l", "--light", default=False, action="store_true",
        help="Create light-weight version of the tarball for debugging purposes. Other options are ignored.")

    # Subparser for tricky.
    p_tricky = subparsers.add_parser('tricky', parents=[copts_parser],
        help=("Show tricky tasks i.e. tasks that have been restarted, "
              "launched more than once or tasks that have been corrected."))

    # Subparser for debug.
    p_debug = subparsers.add_parser('debug', parents=[copts_parser, flow_selector_parser],
        help="Analyze error files and log files for possible error messages.")

    # Subparser for debug_reset.
    p_debug_reset = subparsers.add_parser('debug_reset', parents=[copts_parser, flow_selector_parser],
        help="Analyze error files and log files produced by reset tasks for possible error messages.")

    # Subparser for clone_task.
    p_clone_task = subparsers.add_parser('clone_task', parents=[copts_parser, flow_selector_parser],
        help="Clone task, change input variables and add new tasks to the flow. Requires clone_task.py.")

    # Subparser for group.
    p_group = subparsers.add_parser('group', parents=[copts_parser, flow_selector_parser],
        help="Group tasks according to property.")
    p_group.add_argument("-g", '--groupby', default="status", type=str, choices=["status", "task_class"],
        help="Select the attribute used to group tasks. Default: status.")

    # Subparser for diff.
    p_diff = subparsers.add_parser('diff', parents=[copts_parser, flow_selector_parser],
        help="Compare files produced by two or three nodes.")
    p_diff.add_argument('what_diff', nargs="?", type=str, default="i",
        help="What to diff: `i` for input (default), `o` for output, `l` for logfile, `e` for stderr.")

    # Subparser for networkx.
    p_networkx = subparsers.add_parser('networkx', parents=[copts_parser],
        help="Draw flow and node dependencies with networkx package.")
    p_networkx.add_argument('--nxmode', default="status",
        help="Type of network plot. Possible values: `status`, `network`. Default: `status`.")
    p_networkx.add_argument('--edge-labels', action="store_true", default=False, help="Show edge labels.")

    # Subparser for graphviz.
    p_graphviz = subparsers.add_parser('graphviz', parents=[copts_parser],
        help=("Draw flow and node dependencies with graphviz package. Accept (FLOWDIR|WORKDIR|TASKDIR). "
             "See https://graphviz.readthedocs.io/."))
    p_graphviz.add_argument("-e", "--engine", type=str, default="automatic",
        help=("graphviz engine: ['dot', 'neato', 'twopi', 'circo', 'fdp', 'sfdp', 'patchwork', 'osage']. "
            "Default: automatic i.e. the engine is automatically selected. See http://www.graphviz.org/pdf/dot.1.pdf "
            "Use `conda install python-graphviz` or `pip install graphviz` to install the python package"))
    p_graphviz.add_argument("-d", '--dirtree', default=False, action="store_true",
        help='Visualize files and directories in workdir instead of tasks/works.')

    # Subparser for listext.
    p_listext = subparsers.add_parser('listext', parents=[copts_parser],
        help="List all the output files with the given extension that have been produced by the nodes.")
    p_listext.add_argument('listexts', nargs="*", default=[], help="List of Abinit file extensions. e.g DDB, GSR, WFK etc")

    # Subparser for timer.
    # TODO
    #p_timer = subparsers.add_parser('timer', parents=[copts_parser, flow_selector_parser],
    #    help=("Read the section with timing info from the main ABINIT output file (requires timopt != 0) "
    #          "Open Ipython terminal to inspect data."))

    return parser


@prof_main
def main():

    def show_examples_and_exit(err_msg=None, error_code=1):
        """Display the usage of the script."""
        sys.stderr.write(get_epilog())
        if err_msg: sys.stderr.write("Fatal Error\n" + err_msg + "\n")
        sys.exit(error_code)

    parser = get_parser(with_epilog=True)

    # Parse command line.
    try:
        options = parser.parse_args()
    except Exception as exc:
        show_examples_and_exit(error_code=1)

    if not options.command:
        show_examples_and_exit(error_code=1)

    # loglevel is bound to the string value obtained from the command line argument.
    # Convert to upper case to allow the user to specify --loglevel=DEBUG or --loglevel=debug
    import logging
    numeric_level = getattr(logging, options.loglevel.upper(), None)
    if not isinstance(numeric_level, int):
        raise ValueError('Invalid log level: %s' % options.loglevel)
    logging.basicConfig(level=numeric_level)

    if options.verbose > 2:
        print(options)

    # Documentation options that do not need a flow.
    # Print docs and exit immediately.
    if options.command == "doc_manager":
        # Document TaskManager options and qparams.
        qtype = options.qtype

        if qtype == "script":
            manager = flowtk.TaskManager.from_user_config()
            script = manager.qadapter.get_script_str(
                job_name="job_name", launch_dir="workdir", executable="executable",
                qout_path="qout_file.path", qerr_path="qerr_file.path",
                stdin="stdin", stdout="stdout", stderr="stderr")
            print(script)

        else:
            print(flowtk.TaskManager.autodoc())
            print("qtype supported: %s" % flowtk.all_qtypes())
            print("Use `abirun.py . manager slurm` to have the list of qparams for slurm.\n")

            if qtype is not None:
                print("QPARAMS for %s" % qtype)
                flowtk.show_qparams(qtype)

        return 0

    if options.command == "doc_scheduler":
        print("Options that can be specified in scheduler.yml:")
        print(flowtk.PyFlowScheduler.autodoc())
        return 0

    if options.command == "abibuild":
        abinit_build = flowtk.AbinitBuild()
        print()
        print(abinit_build)
        print()
        if not options.verbose:
            print("Use --verbose for additional info")
        else:
            print(abinit_build.info)
        return 0

    # Abiopen does not need flow
    if options.command == "abiopen":
        return cli_abiopen(options, options.flowdir)

    # After this point we start to operate on the flow.
    # 0) Print logo
    # 1) Read flow from pickle file and construct nids set if needed.
    # 2) Operate on the flow depending on the options specified by the user on the CLI.
    if options.no_colors:
        # Disable colors
        termcolor.enable(False)

    if not options.no_logo:
        nrows, ncols = get_terminal_size()
        if ncols > 100: cprint(abilab.abipy_logo1(), "yellow")

        system, node, release, version, machine, processor = platform.uname()
        cprint("Running on %s -- system %s -- Python %s -- %s" % (
               gethostname(), system, platform.python_version(), "abirun" + "-" + abilab.__version__),
               'yellow', attrs=['underline'])

    wname, tname = None, None
    if options.flowdir is None:
        # Will try to figure out the location of the Flow.
        options.flowdir = os.getcwd()
    else:
        # Sometimes one wants to inspect a work or a task by just using `abirun.py flow/w0/t0 inspect`
        # without knowing its node id. flowdir_wname_tname will solve the problem!
        options.flowdir, wname, tname = flowdir_wname_tname(options.flowdir)

    # Read the flow from the pickle database.
    flow = flowtk.Flow.pickle_load(options.flowdir, remove_lock=options.remove_lock)
    #flow.show_info()

    # If we have selected a work/task, we have to convert wname/tname into node ids (nids)
    if wname or tname:
        if wname and tname:
            # Task
            for w_pos, work in enumerate(flow):
                if os.path.basename(work.workdir) == wname: break
            else:
                raise RuntimeError("Cannot find work from name %s" % wname)

            for t_pos, task in enumerate(flow[w_pos]):
                if os.path.basename(task.workdir) == tname: break
            else:
                raise RuntimeError("Cannot find task from name %s" % tname)

            # Create options.nids here
            options.nids = set([flow[w_pos].node_id, flow[w_pos][t_pos].node_id])

        else:
            # Work
            for w_pos, work in enumerate(flow):
                if os.path.basename(work.workdir) == wname: break
            else:
                raise RuntimeError("Cannot find work from name %s" % wname)

            # Create options.nids here
            options.nids = set([flow[w_pos].node_id] + [task.node_id for task in flow[w_pos]])

    retcode = 0

    #if options.command == "gui":
    #    if options.chroot:
    #        # Change the workdir of flow.
    #        print("Will chroot to %s..." % options.chroot)
    #        flow.chroot(options.chroot)
    #    from abipy.gui.flowviewer import wxapp_flow_viewer
    #    wxapp_flow_viewer(flow).MainLoop()

    if options.command == "new_manager":
        # Read the new manager from file.
        new_manager = flowtk.TaskManager.from_file(options.manager_file)

        # Default status for new_manager is QCritical
        if options.task_status is None:
            options.task_status = Status.as_status("QCritical")

        # Change the manager of the errored tasks.
        print("Resetting tasks with status: %s" % options.task_status)
        for task in flow.iflat_tasks(status=options.task_status, nids=selected_nids(flow, options)):
            task.reset()
            task.set_manager(new_manager)

        # Update the database.
        return flow.build_and_pickle_dump()

    elif options.command == "events":
        flow.show_events(status=options.task_status, nids=selected_nids(flow, options))

    elif options.command == "corrections":
        flow.show_corrections(status=options.task_status, nids=selected_nids(flow, options))

    elif options.command == "history":
        flow.show_history(status=options.task_status, nids=selected_nids(flow, options),
                          full_history=options.full_history, metadata=options.metadata)

    elif options.command == "handlers":
        if options.doc:
            flowtk.autodoc_event_handlers()
        else:
            flow.show_event_handlers(verbose=options.verbose)

    elif options.command  == "single":
        nlaunch = flow.single_shot()
        if nlaunch: flow.show_status()
        cprint("Number of tasks launched: %d" % nlaunch, "yellow")

    elif options.command == "rapid":
        nlaunch = flow.rapidfire(max_nlaunch=options.max_nlaunch, max_loops=1, sleep_time=5)
        if nlaunch: flow.show_status()
        cprint("Number of tasks launched: %d" % nlaunch, "yellow")

    elif options.command == "finalize":
        for work in flow.works:
            try:
                work.merge_ddb_files()
                work.merge_pot1_files()
                print("DDB file merged")
            except:
                pass
        flow.finalize()
        flow.pickle_dump()
        #print("Number of tasks launched: %d" % nlaunch)
        #if nlaunch: flow.show_status()


    elif options.command == "scheduler":
        # Check that the env on the local machine is properly configured before starting the scheduler.
        abilab.abicheck()

        sched_options = {oname: getattr(options, oname) for oname in
            ("weeks", "days", "hours", "minutes", "seconds")}

        if all(v == 0 for v in sched_options.values()):
            sched = flow.make_scheduler()
        else:
            sched = flow.make_scheduler(**sched_options)

        print(sched)
        return sched.start()

    elif options.command == "batch":
        return flow.batch(timelimit=options.timelimit)

    elif options.command == "status":
        # Select the method to call.
        show_func = flow.show_status if not options.summary else flow.show_summary

        if options.delay:
            flow_watch_status(flow, delay=options.delay, verbose=options.verbose,
                              nids=selected_nids(flow, options), func_name=show_func.__name__)
        else:
            show_func(verbose=options.verbose, nids=selected_nids(flow, options))
            if options.verbose and flow.manager.has_queue:
                print("Total number of jobs in queue: %s" % flow.manager.get_njobs_in_queue())

    elif options.command == "set_status":
        # Default status for reset is QCritical
        if options.task_status is None: options.task_status = Status.as_status("QCritical")
        new_status = Status.as_status(options.new_status)
        print("Will set all tasks with status: ", options.task_status, " to new_status", new_status)

        count = 0
        for task in flow.iflat_tasks(status=options.task_status, nids=selected_nids(flow, options)):
            task.set_status(new_status, msg="Changed by abirun from %s to %s" % (task.status, new_status))
            count += 1

        print("Number of tasks modified: %s" % count)
        if count:
            # update database
            flow.pickle_dump()

    elif options.command == "open":
        flow.open_files(what=options.what, status=None, op="==", nids=selected_nids(flow, options))

    elif options.command == "cancel":
        print("Number of jobs cancelled %d" % flow.cancel(nids=selected_nids(flow, options)))
        # Remove directory
        if options.rmtree: flow.rmtree()

    elif options.command == "restart":
        # Default status for restart is Unconverged if no option is provided by the user.
        if options.task_status is None and options.nids is None:
            options.task_status = Status.as_status("Unconverged")

        nlaunch, excs = 0, []
        for task in flow.iflat_tasks(status=options.task_status, nids=selected_nids(flow, options)):
            #if options.verbose:
            print("Will try to restart %s, with status %s" % (task, task.status))
            try:
                fired = task.restart()
                if fired:
                    nlaunch += 1
                    print("\tTask restarted")
            except Exception:
                excs.append(straceback())

        cprint("Total number of jobs restarted %d" % nlaunch, "blue")
        if nlaunch:
            # update database
            flow.pickle_dump()

        if excs:
            print("Exceptions raised\n")
            pprint(excs)

    elif options.command == "reset":
        if options.nids is None and options.task_status is None:
            # Default status for reset command is QCritical
            options.task_status = Status.as_status("QCritical")

        if options.task_status is not None:
            print("Resetting tasks with status: %s" % options.task_status)
        else:
            print("Resetting tasks with node ids: %s" % str(options.nids))

        count = 0
        for task in flow.iflat_tasks(status=options.task_status, nids=selected_nids(flow, options)):
            print("Resetting task %s... " % task, end="")
            failed = task.reset()
            if failed:
                cprint("[FAILED]", "red")
            else:
                cprint("[OK]", "green")
                count += 1
        cprint("%d tasks have been reset" % count, "blue")

        flow.show_status()

        g = flow.find_deadlocks()
        #print("deadlocked:", gdeadlocked, "\nrunnables:", grunnables, "\nrunning:", g.running)
        if g.deadlocked and not (g.runnables or g.running):
            cprint("*** Flow is deadlocked ***", "red")

        flow.pickle_dump()

    elif options.command == "move":
        print("Will move flow to %s..." % options.dest)
        flow.chroot(options.dest)
        flow.move(options.dest)

    elif options.command == "tail":
        def get_path(task):
            """Helper function used to select the files of a task."""
            choices = {
                "o": task.output_file,
                "l": task.log_file,
                "e": task.stderr_file,
            }
            return getattr(choices[options.what_tail], "path")

        # Default status for tail is Running
        if options.task_status is None: options.task_status = Status.as_status("Running")

        paths = [get_path(task) for task in flow.iflat_tasks(status=options.task_status, nids=selected_nids(flow, options))]

        if not paths:
            cprint("No job is running. Exiting!", "magenta")
        else:
            cprint("Press <CTRL+C> to interrupt. Number of output files %d\n" % len(paths),
                    color="magenta", end="", flush=True)
            try:
                os.system("tail -f %s" % " ".join(paths))
            except KeyboardInterrupt:
                cprint("Received KeyboardInterrupt from user\n", "yellow")

    #elif options.command == "qstat":
    #    print("Warning: this option is still under development.")
    #    #for task in flow.select_tasks(nids=options.nids, wslice=options.wslice):
    #    for task in flow.iflat_tasks():
    #        if not task.qjob: continue
    #        print("qjob", task.qjob)
    #        print("info", task.qjob.get_info())
    #        print("estimated_start-time", task.qjob.estimated_start_time())
    #        print("qstats", task.qjob.get_stats())

    elif options.command == "deps":
        flow.check_status()
        flow.show_dependencies()

    elif options.command == "robot":
        print("Building robot for file extension:", options.robot_ext, "with task_class:", options.task_class)
        robot = abilab.Robot.from_flow(flow, outdirs="all", nids=selected_nids(flow, options),
                                       ext=options.robot_ext)
        if len(robot) == 0:
            cprint("Robot couldn't find files", "yellow")
            return 1

        print("\n%s\n" % robot.get_label_files_str())

        if options.print_dataframe:
            # Print dataframe if robot provides get_dataframe method.
            if hasattr(robot, "get_dataframe"):
                try:
                    df = robot.get_dataframe()
                    abilab.print_dataframe(df, title="Output of robot.get_dataframe():", precision=4)
                except Exception as exc:
                    cprint("Exception:\n%s\n\nwhile invoking get_dataframe. Falling back to to_string" % str(exc), "red")
                    print(robot.to_string(verbose=options.verbose))
            else:
                cprint("%s does not provide `get_dataframe` method. Using `to_string`" % (
                        robot.__class__.__name__), "yellow")
                print(robot.to_string(verbose=options.verbose))

        elif options.notebook:
            # Create notebook.
            return robot.make_and_open_notebook(foreground=options.foreground)

        else:
            # Start ipython to interact with the robot.
            import IPython
            header = robot.get_label_files_str() + "\n\nType `robot` in the terminal and use <TAB> to list its methods."
            IPython.embed(header=header, robot=robot)

    elif options.command == "cycles":
        # Print cycles.
        from pymatgen.io.abinit.abiinspect import CyclesPlotter
        cls2plotter = OrderedDict()
        for task, cycle in flow.get_task_scfcycles(nids=selected_nids(flow, options),
                                                   exclude_ok_tasks=options.exclude_ok_tasks):
            print()
            cprint(repr(task), **task.status.color_opts)
            print("\n", cycle, "\n")

            label = repr(task) if options.verbose else "{} {}".format(task.__class__.__name__, task.relworkdir)
            # Could have different kind of cycles e.g. Scf, Relax, DFPT ...
            # so we group them by building multiple plotters indexed by task class.
            # Plots are produced outside of the loop.
            pkey = task.__class__.__name__
            if pkey not in cls2plotter: cls2plotter[pkey] = CyclesPlotter()
            cls2plotter[pkey].add_label_cycle(label, cycle)

        # Here comes the plot.
        if options.plot_mode is not None and cls2plotter:
            for pkey, plotter in cls2plotter.items():
                try:
                    getattr(plotter, options.plot_mode)(title="Plotter for %s class" % pkey)
                except Exception as exc:
                    cprint("Exception while invoking %s method of %s.\n%s" % (
                           options.plot_mode, plotter.__class__.__name__, str(exc)), "red")

    elif options.command == "dims":
        flow_get_dims_dataframe(flow, nids=selected_nids(flow, options),
                                printout=True, with_colors=not options.no_colors)

    elif options.command == "inspect":
        tasks = flow.select_tasks(nids=selected_nids(flow, options))
        def plot_graphs():
            for task in tasks:
                if hasattr(task, "inspect"):
                    try:
                        task.inspect()
                    except Exception as exc:
                        cprint("%s: inspect method raised %s " % (task, exc), color="blue")
                else:
                    cprint("Task %s does not provide an inspect method" % task, color="blue")

        plot_graphs()

    elif options.command == "inputs":
        flow.show_inputs(varnames=options.varnames, nids=selected_nids(flow, options))

    elif options.command == "abivars":
        flow_compare_abivars(flow, varnames=options.varnames, nids=selected_nids(flow, options),
                             printout=True, with_colors=not options.no_colors)

    elif options.command == "structures":
        flow_compare_structures(flow, nids=selected_nids(flow, options), what=options.what,
                                verbose=options.verbose, with_spglib=False, printout=True,
                                with_colors=not options.no_colors)

    elif options.command == "ebands":
        flow_compare_ebands(flow, nids=selected_nids(flow, options), verbose=options.verbose,
                            with_spglib=False, printout=True, with_colors=not options.no_colors,
                            plot_mode=options.plot_mode)

    elif options.command == "hist":
        flow_compare_hist(flow, nids=selected_nids(flow, options), verbose=options.verbose,
                          with_spglib=False, printout=True, with_colors=not options.no_colors,
                          plot_mode=options.plot_mode)

    elif options.command == "notebook":
        return flow_write_open_notebook(flow, options)

    elif options.command == "ipython":
        import IPython
        print("Invoking Ipython, `flow` object will be available in the Ipython terminal")
        IPython.start_ipython(argv=options.argv, user_ns={"flow": flow})

    elif options.command == "tar":
        if not options.light:
            tarfile = flow.make_tarfile(name=None,
                                        max_filesize=options.max_filesize,
                                        exclude_exts=options.exclude_exts,
                                        exclude_dirs=options.exclude_dirs,
                                        verbose=options.verbose)
            print("Created tarball file %s" % tarfile)
        else:
            tarfile = flow.make_light_tarfile()
            print("Created light tarball file %s" % tarfile)

    elif options.command == "tricky":
        flow.show_tricky_tasks(verbose=options.verbose)

    elif options.command == "debug":
        flow.debug(status=options.task_status, nids=selected_nids(flow, options))

    elif options.command == "debug_reset":
        flow_debug_reset_tasks(flow, nids=selected_nids(flow, options), verbose=options.verbose)

    # TODO
    #elif options.command == "debug_restart":
    #    flow_debug_restart_tasks(flow, nids=selected_nids(flow, options), verbose=options.verbose)

    elif options.command == "clone_task":
        if wname is None and tname is None:
            cprint("Use e.g. `abirun.py FLOWDIR/w0/t0` to select the task to clone.", "yellow")
            return 1

        if flow.has_scheduler:
            cprint("Cannot add new tasks when there's a scheduler running in background.", "yellow")
            return 1

        task_dirpath = os.path.join(flow.workdir, wname, tname)
        for task in flow.iflat_tasks():
            if task.workdir == task_dirpath:
                task_id = task.node_id
                print("Will clone task: ", repr(task))
                break
        else:
            raise ValueError("Cannot find task associated to workdir `%s`" % task_dirpath)

        #print(task.deps, type(task.deps))
        py_file = "clone_task.py"
        if not os.path.exists(py_file):
            cprint("clone_task requires %s in the current working directory" % py_file, "yellow")
            cprint("Will generate template file. Please edit it and rerun", "yellow")
            template = r"""
def list_of_dict_with_vars(task):
    "
    This function is called by `abirun.py clone_task` to build new tasks.
    It receives the task to be cloned and retunn a list of dictionaries.
    Each dictionary contains the Abinit variables that will be added to the initial input.
    To build e.g. two new tasks with a different value of ecut use:

    .. example:

        return [
            {"ecut": 20},
            {"ecut": 30},
        ]
    "
    #return [
    #    {"ecut": 20, nband: 10},
    #    {"ecut": 30, nband: 20},
    #]"""
            with open(py_file, "wt") as fh:
                fh.write(template)
            return 1
        else:
            print("Importing `list_of_dict_with_vars` from ", pyfile)
            import imp
            mod = imp.load_source(pyfile.replace(".py", ""), pyfile)

        dict_list = mod.list_of_dict_with_vars(task)
        if not dict_list:
            cprint("list_of_dict_with_vars returned empty list", "red")
            return 1

        for d in dict_list:
            print("Registering new task with vars:", d)
            task.work.register(task.input.new_with_vars(**d),
                               deps=task.deps, task_class=task.__class__)

        task.work.finalized = False
        flow.allocate()
        if ask_yesno("Do you want to rebuild the flow? [Y/n]"):
            flow.build_and_pickle_dump()

    elif options.command == "group":
        d = defaultdict(list)
        print("\nMapping `%s` ---> List of node identifiers" % options.groupby)
        for task in flow.iflat_tasks(status=options.task_status, nids=selected_nids(flow, options)):
            if options.groupby == "status":
                k = task.status
            elif options.groupby == "task_class":
                k = task.__class__.__name__
            else:
                raise ValueError("Invalid groupby: `%s`" % options.groupby)
            d[k].append(task)

        for k, tasks in d.items():
            s = ", ".join([colored(str(task.node_id), **task.status.color_opts) for task in tasks])
            print("   ",k, " ---> ", s)

    elif options.command == "diff":
        if options.nids is None:
            raise ValueError("nids must be specified when using diff command")

        tasks = list(flow.iflat_tasks(nids=selected_nids(flow, options)))

        if len(tasks) not in (2, 3):
            if len(tasks) == 1:
                cprint("task == task, returning\n" , color="magenta", end="", flush=True)
                return 0
            else:
                raise ValueError("Don't know how to compare files produced by %d tasks" % len(tasks))

        # Build list of lists. Each sub-list contains the files associated to the i-th task.
        files_for_task = [None] * len(tasks)
        for i, task in enumerate(tasks):
            files_for_task[i] = task.select_files(options.what_diff)

        for diff_files in zip(*files_for_task):
            print("Comparing", ", ".join(os.path.relpath(p) for p in diff_files))
            args = " ".join(os.path.relpath(p) for p in diff_files)
            # TODO: I should have written a Differ object somewhere!
            os.system("vimdiff %s" % args)

    elif options.command == "networkx":
        flow.plot_networkx(mode=options.nxmode, with_edge_labels=options.edge_labels)

    elif options.command == "graphviz":
        # Select node to visualize.
        node = flow
        if wname or tname:
            if wname and tname: # Task
                node = flow[w_pos][t_pos]
            else:  # Work
                node = flow[w_pos]

        #dpi = 300
        #node.graphviz_imshow(dpi=dpi)
        #node.graphviz_imshow(figsize=(800/dpi, 800/dpi), dpi=dpi)
        #return 0

        directory = tempfile.mkdtemp()
        print("Producing source files in:", directory)

        if options.dirtree:
            graph = node.get_graphviz_dirtree(engine=options.engine)
        else:
            graph = node.get_graphviz(engine=options.engine)

        graph.view(directory=directory, cleanup=False)

    elif options.command == "listext":
        if not options.listexts:
            print("\nPlease specify the file extension(s), e.g. GSR SIGRES.\nList of available extensions:\n")
            print(abilab.abiopen_ext2class_table())
            return 0

        for ext in options.listexts:
            print("")
            flow.listext(ext)
            print("")

    #elif options.command == "timer":
    #    print("Warning this option is still under development")
    #    timer = flow.parse_timing()
    #    if timer is None:
    #        cprint("Cannot parse timer data!", color="magenta", end="", flush=True)
    #        return 1

    #    import IPython
    #    IPython.start_ipython(argv=[], user_ns={"timer": timer})

    else:
        raise RuntimeError("Don't know what to do with command %s!" % options.command)

    return retcode

if __name__ == "__main__":
    sys.exit(main())<|MERGE_RESOLUTION|>--- conflicted
+++ resolved
@@ -796,15 +796,12 @@
 
     # Subparser for rapid command.
     p_rapid = subparsers.add_parser('rapid', parents=[copts_parser], help="Run all tasks in rapidfire mode.")
-<<<<<<< HEAD
-    
+
     # Subparser for finalize command.
     p_rapid = subparsers.add_parser('finalize', parents=[copts_parser], help="Finalize works.")
 
-=======
     p_rapid.add_argument('-m', '--max-nlaunch', default=10, type=int,
         help="Maximum number of launches. default: 10. Use -1 for no limit.")
->>>>>>> e2e461e7
 
     # Subparser for scheduler command.
     p_scheduler = subparsers.add_parser('scheduler', parents=[copts_parser],
